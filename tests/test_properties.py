import numpy as np
import pytest
from numpy.testing import assert_array_equal

from zarr.core.buffer import default_buffer_prototype

pytest.importorskip("hypothesis")

import hypothesis.extra.numpy as npst
import hypothesis.strategies as st
from hypothesis import given

<<<<<<< HEAD
from zarr.abc.store import Store
from zarr.core.metadata import ArrayV2Metadata, ArrayV3Metadata
from zarr.testing.strategies import (
    array_metadata,
    arrays,
    basic_indices,
    numpy_arrays,
    stores,
=======
from zarr.testing.strategies import (
    arrays,
    basic_indices,
    numpy_arrays,
    orthogonal_indices,
>>>>>>> 870265a0
    zarr_formats,
)


@given(data=st.data(), zarr_format=zarr_formats)
def test_roundtrip(data: st.DataObject, zarr_format: int) -> None:
    nparray = data.draw(numpy_arrays(zarr_formats=st.just(zarr_format)))
    zarray = data.draw(arrays(arrays=st.just(nparray), zarr_formats=st.just(zarr_format)))
    assert_array_equal(nparray, zarray[:])


@given(data=st.data())
def test_basic_indexing(data: st.DataObject) -> None:
    zarray = data.draw(arrays())
    nparray = zarray[:]
    indexer = data.draw(basic_indices(shape=nparray.shape))
    actual = zarray[indexer]
    assert_array_equal(nparray[indexer], actual)

    new_data = np.ones_like(actual)
    zarray[indexer] = new_data
    nparray[indexer] = new_data
    assert_array_equal(nparray, zarray[:])


@given(data=st.data())
def test_oindex(data: st.DataObject) -> None:
    # integer_array_indices can't handle 0-size dimensions.
    zarray = data.draw(arrays(shapes=npst.array_shapes(max_dims=4, min_side=1)))
    nparray = zarray[:]

    zindexer, npindexer = data.draw(orthogonal_indices(shape=nparray.shape))
    actual = zarray.oindex[zindexer]
    assert_array_equal(nparray[npindexer], actual)


@given(data=st.data())
def test_vindex(data: st.DataObject) -> None:
    # integer_array_indices can't handle 0-size dimensions.
    zarray = data.draw(arrays(shapes=npst.array_shapes(max_dims=4, min_side=1)))
    nparray = zarray[:]

    indexer = data.draw(
        npst.integer_array_indices(
            shape=nparray.shape, result_shape=npst.array_shapes(min_side=1, max_dims=None)
        )
    )
    actual = zarray.vindex[indexer]
    assert_array_equal(nparray[indexer], actual)


@given(store=stores, meta=array_metadata())  # type: ignore[misc]
async def test_roundtrip_array_metadata(
    store: Store, meta: ArrayV2Metadata | ArrayV3Metadata
) -> None:
    asdict = meta.to_buffer_dict(prototype=default_buffer_prototype())
    for key, expected in asdict.items():
        await store.set(f"0/{key}", expected)
        actual = await store.get(f"0/{key}", prototype=default_buffer_prototype())
        assert actual == expected


# @st.composite
# def advanced_indices(draw, *, shape):
#     basic_idxr = draw(
#         basic_indices(
#             shape=shape, min_dims=len(shape), max_dims=len(shape), allow_ellipsis=False
#         ).filter(lambda x: isinstance(x, tuple))
#     )

#     int_idxr = draw(
#         npst.integer_array_indices(shape=shape, result_shape=npst.array_shapes(max_dims=1))
#     )
#     args = tuple(
#         st.sampled_from((l, r)) for l, r in zip_longest(basic_idxr, int_idxr, fillvalue=slice(None))
#     )
#     return draw(st.tuples(*args))


# @given(st.data())
# def test_roundtrip_object_array(data):
#     nparray = data.draw(np_arrays)
#     zarray = data.draw(arrays(arrays=st.just(nparray)))
#     assert_array_equal(nparray, zarray[:])<|MERGE_RESOLUTION|>--- conflicted
+++ resolved
@@ -10,22 +10,14 @@
 import hypothesis.strategies as st
 from hypothesis import given
 
-<<<<<<< HEAD
 from zarr.abc.store import Store
 from zarr.core.metadata import ArrayV2Metadata, ArrayV3Metadata
-from zarr.testing.strategies import (
-    array_metadata,
-    arrays,
-    basic_indices,
-    numpy_arrays,
-    stores,
-=======
 from zarr.testing.strategies import (
     arrays,
     basic_indices,
     numpy_arrays,
     orthogonal_indices,
->>>>>>> 870265a0
+    stores,
     zarr_formats,
 )
 
